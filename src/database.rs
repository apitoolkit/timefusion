<<<<<<< HEAD
use std::{collections::HashMap, sync::Arc};
=======
use std::{collections::HashMap, env, sync::Arc};

>>>>>>> aa1628d6
use anyhow::Result;
use datafusion::execution::context::SessionContext;
use delta_kernel::schema::StructField;
use deltalake::{storage::StorageOptions, DeltaOps, DeltaTable, DeltaTableBuilder};
use log::{info, warn};
use serde_arrow::schema::{SchemaLike, TracingOptions};
use tokio::sync::RwLock;
use url::Url;

use crate::persistent_queue::OtelLogsAndSpans;

type ProjectConfig = (String, StorageOptions, Arc<RwLock<DeltaTable>>);
pub type ProjectConfigs = Arc<RwLock<HashMap<String, ProjectConfig>>>;

pub struct Database {
    pub session_context: SessionContext,
    project_configs:     ProjectConfigs,
}

impl Database {
    pub async fn new() -> Result<Self> {
        let bucket = env::var("AWS_S3_BUCKET").expect("AWS_S3_BUCKET environment variable not set");
        let aws_endpoint = env::var("AWS_S3_ENDPOINT").unwrap_or_else(|_| "https://s3.amazonaws.com".to_string());
        let storage_uri = format!("s3://{}/?endpoint={}", bucket, aws_endpoint);
        info!("Storage URI configured: {}", storage_uri);
        unsafe {
            env::set_var("AWS_ENDPOINT", &aws_endpoint);
        }
        let aws_url = Url::parse(&aws_endpoint).expect("AWS endpoint must be a valid URL");
        deltalake::aws::register_handlers(Some(aws_url));
        info!("AWS handlers registered");

        let session_context = SessionContext::new();
<<<<<<< HEAD
        let project_configs = Arc::new(RwLock::new(HashMap::new()));
        let db = Self { session_context, project_configs };
        // Register a default project.
        db.register_project("default", storage_uri, None, None, None).await?;
        Ok(db)
    }

    /// Inserts records into the appropriate Delta tables.
    /// Records are grouped first by project, then by span (using record.id as the span identifier)
    /// before insertion.
    pub async fn insert_records(&self, records: &Vec<OtelLogsAndSpans>) -> Result<()> {
        let mut groups: HashMap<String, HashMap<String, Vec<OtelLogsAndSpans>>> = HashMap::new();
        for record in records {
            groups.entry(record.project_id.clone()).or_default().entry(record.id.clone()).or_default().push(record.clone());
        }
        for (project_id, span_groups) in groups {
            let (_conn_str, _options, table_ref) = {
                let configs = self.project_configs.read().await;
                configs.get(&project_id).ok_or_else(|| anyhow::anyhow!("Project ID '{}' not found", project_id))?.clone()
            };
            let mut table = table_ref.write().await;
            for (_span_id, span_records) in span_groups {
                let fields = Vec::<arrow_schema::FieldRef>::from_type::<OtelLogsAndSpans>(
                    TracingOptions::default(),
                )?;
                let batch = serde_arrow::to_record_batch(&fields, &span_records)?;
                let ops = DeltaOps(table.clone());
                *table = ops.write(vec![batch]).await?;
            }
        }
=======
        let project_configs = HashMap::new();

        let db = Self {
            session_context,
            project_configs: Arc::new(RwLock::new(project_configs)),
        };

        db.register_project("default", &storage_uri, None, None, None).await?;

        Ok(db)
    }

    pub async fn delete_all_data(&self) -> Result<()> {
        Ok(())
    }

    pub async fn insert_records(&self, records: &Vec<crate::persistent_queue::OtelLogsAndSpans>) -> Result<()> {
        // TODO: insert records doesn't need to accept a project_id as they can be read from the
        // record.
        // Records should be grouped by span, and separated into groups then inserted into the
        // correct table.
        let (_conn_str, _options, table_ref) = {
            let configs = self.project_configs.read().await;
            configs.get("default").ok_or_else(|| anyhow::anyhow!("Project ID '{}' not found", "default"))?.clone()
        };

        let fields = Vec::<arrow_schema::FieldRef>::from_type::<OtelLogsAndSpans>(TracingOptions::default())?;
        let batch = serde_arrow::to_record_batch(&fields, &records)?;

        // Debug logging to understand what's in the batch
        let mut table = table_ref.write().await;
        let ops = DeltaOps(table.clone());

        // Use the mode parameter to ensure data is written correctly with partitioning
        *table = ops.write(vec![batch]).await?;
>>>>>>> aa1628d6
        Ok(())
    }

    /// Registers a project by creating (or loading) its Delta table and registering it in the session context
    /// under a unique name based on the project ID.
    pub async fn register_project(
        &self, project_id: &str, conn_str: &str, access_key: Option<&str>, secret_key: Option<&str>, endpoint: Option<&str>,
    ) -> Result<()> {
        let mut storage_options = StorageOptions::default();
        if let Some(key) = access_key.filter(|k| !k.is_empty()) {
            storage_options.0.insert("AWS_ACCESS_KEY_ID".to_string(), key.to_string());
        }
        if let Some(key) = secret_key.filter(|k| !k.is_empty()) {
            storage_options.0.insert("AWS_SECRET_ACCESS_KEY".to_string(), key.to_string());
        }
        if let Some(ep) = endpoint.filter(|e| !e.is_empty()) {
            storage_options.0.insert("AWS_ENDPOINT".to_string(), ep.to_string());
        }
        storage_options.0.insert("AWS_ALLOW_HTTP".to_string(), "true".to_string());

<<<<<<< HEAD
        let table = match DeltaTableBuilder::from_uri(&conn_str).with_storage_options(storage_options.0.clone()).with_allow_http(true).load().await {
                Ok(table) => table,
                Err(err) => {
                    warn!("Table doesn't exist. Creating new table. Err: {:?}", err);
                    let tracing_options = TracingOptions::default();
                    let fields = Vec::<arrow_schema::FieldRef>::from_type::<OtelLogsAndSpans>(tracing_options)?;
                    warn!("Creating new table for project '{}'. Original error: {:?}", project_id, err);
                    let vec_refs: Vec<StructField> = fields.iter().map(|arc_field| arc_field.as_ref().try_into().unwrap()).collect();
                    let delta_ops = DeltaOps::try_from_uri(&conn_str).await?;
                    delta_ops.create().with_columns(vec_refs).with_partition_columns(vec!["project_id".to_string(), "timestamp".to_string()]).with_storage_options(storage_options.0.clone()).await?
                }
            };

        let table_name = format!("otel_logs_and_spans_{}", project_id);
        self.session_context.register_table(&table_name, Arc::new(table.clone()))?;
=======
        let table = match DeltaTableBuilder::from_uri(&conn_str)
            .with_storage_options(storage_options.0.clone())
            .with_allow_http(true)
            .load()
            .await
        {
            Ok(table) => table,
            Err(err) => {
                warn!("table doesn't exist. creating new table. err: {:?}", err);

                let tracing_options = TracingOptions::default();

                let fields = Vec::<arrow_schema::FieldRef>::from_type::<OtelLogsAndSpans>(tracing_options)?;
                let vec_refs: Vec<StructField> = fields.iter().map(|arc_field| arc_field.as_ref().try_into().unwrap()).collect();

                // Create the table with project_id partitioning only for now
                // Timestamp partitioning is likely causing issues with nanosecond precision
                let delta_ops = DeltaOps::try_from_uri(&conn_str).await?;
                delta_ops
                    .create()
                    .with_columns(vec_refs)
                    .with_partition_columns(vec!["project_id".to_string(), "timestamp".to_string()])
                    .with_storage_options(storage_options.0.clone())
                    .await?
            }
        };

        self.session_context.register_table("otel_logs_and_spans", Arc::new(table.clone()))?;

>>>>>>> aa1628d6
        let mut configs = self.project_configs.write().await;
        configs.insert(project_id.to_string(), (conn_str.to_string(), storage_options, Arc::new(RwLock::new(table))));
        Ok(())
    }
}

#[cfg(test)]
mod tests {
<<<<<<< HEAD
    use chrono::{TimeZone, Timelike};
    use datafusion::arrow::array::{Int64Array, StringArray, TimestampNanosecondArray};
    use datafusion::prelude::SessionContext;
    use tempfile::tempdir;
=======
    use chrono::{TimeZone, Utc};
    use datafusion::arrow::array::{Array, StringArray};
    use dotenv::dotenv;

>>>>>>> aa1628d6
    use super::*;

    // Helper: Refresh the session context with the latest tables.
    async fn refresh_session_context(db: &Database) -> Result<SessionContext> {
        let new_ctx = SessionContext::new();
        let configs = db.project_configs.read().await;
        for (project_id, (_, _, table_lock)) in configs.iter() {
            let table_name = format!("otel_logs_and_spans_{}", project_id);
            new_ctx.register_table(&table_name, Arc::new(table_lock.read().await.clone()))?;
        }
        Ok(new_ctx)
    }

    #[tokio::test]
    async fn test_database_query() -> Result<()> {
<<<<<<< HEAD
        let _ = env_logger::builder().is_test(true).try_init();
        let temp_dir = tempdir()?;
        let storage_uri = temp_dir.path().to_str().unwrap();
        let db = Database::new(storage_uri).await?;
        db.register_project("test_project", storage_uri, None, None, None).await?;
=======
        env_logger::builder()
            .is_test(true) // Makes output more compact for tests
            .init();

        dotenv().ok();
        log::info!("Running database query test");

        // Create a new database with default project
        let db = Database::new().await?;
        let ctx = db.session_context.clone();
        log::info!("Database initialized");
>>>>>>> aa1628d6

        let ts1 = Utc.with_ymd_and_hms(2023, 1, 1, 10, 0, 0).unwrap();
        let ts2 = Utc.with_ymd_and_hms(2023, 1, 1, 10, 10, 0).unwrap();
        let span1 = OtelLogsAndSpans {
            project_id: "test_project".to_string(),
            timestamp: ts1,
            observed_timestamp: ts1,
            id: "span1".to_string(),
            name: "test_span_1".to_string(),
            context___trace_id: "trace1".to_string(),
            context___span_id: "span1".to_string(),
            start_time: ts1,
            duration: 100_000_000,
            status_code: Some("OK".to_string()),
            level: Some("INFO".to_string()),
            ..Default::default()
        };
        let span2 = OtelLogsAndSpans {
            project_id: "test_project".to_string(),
            timestamp: ts2,
            observed_timestamp: ts2,
            id: "span2".to_string(),
            name: "test_span_2".to_string(),
            context___trace_id: "trace2".to_string(),
            context___span_id: "span2".to_string(),
            start_time: ts2,
            duration: 200_000_000,
            status_code: Some("ERROR".to_string()),
            level: Some("ERROR".to_string()),
            status_message: Some("Error occurred".to_string()),
            ..Default::default()
        };
        db.insert_records(&vec![span1, span2]).await?;
        let new_ctx = refresh_session_context(&db).await?;
        let table_name = "otel_logs_and_spans_test_project";

<<<<<<< HEAD
        let count_df = new_ctx.sql(&format!("SELECT COUNT(*) FROM {}", table_name)).await?;
        let count_batches = count_df.collect().await?;
        let count_array = count_batches[0].column(0).as_any().downcast_ref::<Int64Array>().unwrap();
        assert!(count_array.value(0) > 0, "Expected at least one row inserted");

        let df = new_ctx.sql(&format!("SELECT name, status_code, level FROM {} ORDER BY name", table_name)).await?;
        let batches = df.collect().await?;
        let total_rows: usize = batches.iter().map(|batch| batch.num_rows()).sum();
        assert_eq!(total_rows, 2);
        let name_col = batches[0].column(0).as_any().downcast_ref::<StringArray>().unwrap();
        let status_code_col = batches[0].column(1).as_any().downcast_ref::<StringArray>().unwrap();
        let level_col = batches[0].column(2).as_any().downcast_ref::<StringArray>().unwrap();
        assert_eq!(name_col.value(0), "test_span_1");
        assert_eq!(status_code_col.value(0), "OK");
        assert_eq!(level_col.value(0), "INFO");
        assert_eq!(name_col.value(1), "test_span_2");
        assert_eq!(status_code_col.value(1), "ERROR");
        assert_eq!(level_col.value(1), "ERROR");

        let df = new_ctx.sql(&format!(
            "SELECT name, level, status_code, status_message FROM {} WHERE project_id = 'test_project' and level = 'ERROR'",
            table_name
        )).await?;
        let batches = df.collect().await?;
        let filtered_rows: usize = batches.iter().map(|batch| batch.num_rows()).sum();
        assert_eq!(filtered_rows, 1);
        let name_col = batches[0].column(0).as_any().downcast_ref::<StringArray>().unwrap();
        let level_col = batches[0].column(1).as_any().downcast_ref::<StringArray>().unwrap();
        let status_code_col = batches[0].column(2).as_any().downcast_ref::<StringArray>().unwrap();
        let status_message_col = batches[0].column(3).as_any().downcast_ref::<StringArray>().unwrap();
        assert_eq!(name_col.value(0), "test_span_2");
        assert_eq!(level_col.value(0), "ERROR");
        assert_eq!(status_code_col.value(0), "ERROR");
        assert_eq!(status_message_col.value(0), "Error occurred");
=======
        let records = vec![span1, span2];
        let count_df = ctx.sql("DELETE FROM otel_logs_and_spans").await?;

        log::info!("insert record");
        // Insert records
        db.insert_records(&records).await?;
        log::info!("after insert record");

        // Use the session context to run an SQL query

        // First, check what data exists in the table
        let count_df = ctx.sql("SELECT * FROM otel_logs_and_spans").await?;
        let count_batches = count_df.collect().await?;
        assert_eq!(count_batches.len(), 2);

        // let df = ctx.sql("SELECT name, status_code, level FROM otel_logs_and_spans ORDER BY name").await?;
        // // Get the results as batches
        // let batches = df.collect().await?;
        // println!(
        //     "Query returned {} batches with schema: {:?}",
        //     batches.len(),
        //     batches.first().map(|b| b.schema())
        // );
        //
        // // Assert the schema
        // assert_eq!(batches[0].schema().field(0).name(), "name");
        // assert_eq!(batches[0].schema().field(1).name(), "status_code");
        // assert_eq!(batches[0].schema().field(2).name(), "level");
        //
        // // Verify the number of records
        // let total_rows: usize = batches.iter().map(|batch| batch.num_rows()).sum();
        // assert_eq!(total_rows, 2);
        //
        // // Convert columns to StringArray for easier access
        // let name_col = batches[0].column(0).as_any().downcast_ref::<StringArray>().unwrap();
        // let status_code_col = batches[0].column(1).as_any().downcast_ref::<StringArray>().unwrap();
        // let level_col = batches[0].column(2).as_any().downcast_ref::<StringArray>().unwrap();
        //
        // // Check values in the first row
        // assert_eq!(name_col.value(0), "test_span_1");
        // assert_eq!(status_code_col.value(0), "OK");
        // assert_eq!(level_col.value(0), "INFO");
        //
        // // Check values in the second row
        // assert_eq!(name_col.value(1), "test_span_2");
        // assert_eq!(status_code_col.value(1), "ERROR");
        // assert_eq!(level_col.value(1), "ERROR");
        //
        // // Run a more complex query with filtering
        // let df = ctx.sql("SELECT name, level, status_code, status_message FROM otel_logs_and_spans WHERE project_id = 'test_project' and timestamp > '2020-12-01' and level = 'ERROR'").await?;
        // let batches = df.collect().await?;
        //
        // // Verify the filtered result - should only have 1 row
        // let total_rows: usize = batches.iter().map(|batch| batch.num_rows()).sum();
        // assert_eq!(total_rows, 1);
        //
        // // Convert columns to StringArray for easier access
        // let name_col = batches[0].column(0).as_any().downcast_ref::<StringArray>().unwrap();
        // let level_col = batches[0].column(1).as_any().downcast_ref::<StringArray>().unwrap();
        // let status_code_col = batches[0].column(2).as_any().downcast_ref::<StringArray>().unwrap();
        // let status_message_col = batches[0].column(3).as_any().downcast_ref::<StringArray>().unwrap();
        //
        // assert_eq!(name_col.value(0), "test_span_2");
        // assert_eq!(level_col.value(0), "ERROR");
        // assert_eq!(status_code_col.value(0), "ERROR");
        // assert_eq!(status_message_col.value(0), "Error occurred");
>>>>>>> aa1628d6

        Ok(())
    }

    #[tokio::test]
    async fn test_nanosecond_precision() -> Result<()> {
        let _ = env_logger::builder().is_test(true).try_init();
        let temp_dir = tempdir()?;
        let storage_uri = temp_dir.path().to_str().unwrap();
        let db = Database::new(storage_uri).await?;
        db.register_project("ns_project", storage_uri, None, None, None).await?;

        // Create a timestamp with non-zero nanosecond precision.
        let base = Utc.with_ymd_and_hms(2023, 1, 1, 10, 0, 0).unwrap();
        let ts = base.with_nanosecond(123456789).unwrap();

        let record = OtelLogsAndSpans {
            project_id: "ns_project".to_string(),
            timestamp: ts,
            observed_timestamp: ts,
            id: "span_ns".to_string(),
            name: "nanosecond_test".to_string(),
            context___trace_id: "trace_ns".to_string(),
            context___span_id: "span_ns".to_string(),
            start_time: ts,
            duration: 1000,
            status_code: Some("OK".to_string()),
            level: Some("INFO".to_string()),
            ..Default::default()
        };

        db.insert_records(&vec![record]).await?;
        let new_ctx = refresh_session_context(&db).await?;
        let table_name = "otel_logs_and_spans_ns_project";

        // Query the timestamp column and check its raw integer value.
        let df = new_ctx.sql(&format!("SELECT timestamp FROM {}", table_name)).await?;
        let batches = df.collect().await?;
        assert!(!batches.is_empty(), "No batches returned for nanosecond test");
        let column = batches[0].column(0);
        let retrieved_ts_nanos = if let Some(ts_array) = column.as_any().downcast_ref::<TimestampNanosecondArray>() {
            ts_array.value(0)
        } else if let Some(int64_array) = column.as_any().downcast_ref::<Int64Array>() {
            int64_array.value(0)
        } else {
            panic!("Column 'timestamp' is not of an expected type. Schema: {:?}", batches[0].schema());
        };
        let expected = ts.timestamp_nanos_opt().unwrap();
        assert_eq!(retrieved_ts_nanos, expected, "Nanosecond precision mismatch");
        Ok(())
    }

    #[tokio::test]
    async fn test_grouping_by_span() -> Result<()> {
        let _ = env_logger::builder().is_test(true).try_init();
        let temp_dir = tempdir()?;
        let storage_uri = temp_dir.path().to_str().unwrap();
        let db = Database::new(storage_uri).await?;
        db.register_project("group_project", storage_uri, None, None, None).await?;

        let timestamp = Utc.with_ymd_and_hms(2023, 1, 1, 12, 0, 0).unwrap();
        let record1 = OtelLogsAndSpans {
            project_id: "group_project".to_string(),
            timestamp,
            observed_timestamp: timestamp,
            id: "group_span".to_string(),
            name: "group_test_1".to_string(),
            context___trace_id: "trace_group".to_string(),
            context___span_id: "group_span".to_string(),
            start_time: timestamp,
            duration: 500,
            status_code: Some("OK".to_string()),
            level: Some("INFO".to_string()),
            ..Default::default()
        };
        let record2 = OtelLogsAndSpans {
            project_id: "group_project".to_string(),
            timestamp,
            observed_timestamp: timestamp,
            id: "group_span".to_string(),
            name: "group_test_2".to_string(),
            context___trace_id: "trace_group".to_string(),
            context___span_id: "group_span".to_string(),
            start_time: timestamp,
            duration: 600,
            status_code: Some("OK".to_string()),
            level: Some("INFO".to_string()),
            ..Default::default()
        };
        db.insert_records(&vec![record1, record2]).await?;
        let new_ctx = refresh_session_context(&db).await?;
        let table_name = "otel_logs_and_spans_group_project";
        let df = new_ctx.sql(&format!("SELECT name FROM {} WHERE id = 'group_span'", table_name)).await?;
        let batches = df.collect().await?;
        let total_rows: usize = batches.iter().map(|batch| batch.num_rows()).sum();
        assert_eq!(total_rows, 2, "Grouping by span failed: expected 2 rows");
        Ok(())
    }
}<|MERGE_RESOLUTION|>--- conflicted
+++ resolved
@@ -1,10 +1,6 @@
-<<<<<<< HEAD
-use std::{collections::HashMap, sync::Arc};
-=======
 use std::{collections::HashMap, env, sync::Arc};
-
->>>>>>> aa1628d6
 use anyhow::Result;
+use chrono::Utc;
 use datafusion::execution::context::SessionContext;
 use delta_kernel::schema::StructField;
 use deltalake::{storage::StorageOptions, DeltaOps, DeltaTable, DeltaTableBuilder};
@@ -24,39 +20,48 @@
 }
 
 impl Database {
+    /// Create a new Database using environment variables for storage configuration.
     pub async fn new() -> Result<Self> {
-        let bucket = env::var("AWS_S3_BUCKET").expect("AWS_S3_BUCKET environment variable not set");
-        let aws_endpoint = env::var("AWS_S3_ENDPOINT").unwrap_or_else(|_| "https://s3.amazonaws.com".to_string());
+        let bucket = env::var("AWS_S3_BUCKET")
+            .expect("AWS_S3_BUCKET environment variable not set");
+        let aws_endpoint = env::var("AWS_S3_ENDPOINT")
+            .unwrap_or_else(|_| "https://s3.amazonaws.com".to_string());
         let storage_uri = format!("s3://{}/?endpoint={}", bucket, aws_endpoint);
         info!("Storage URI configured: {}", storage_uri);
-        unsafe {
-            env::set_var("AWS_ENDPOINT", &aws_endpoint);
-        }
-        let aws_url = Url::parse(&aws_endpoint).expect("AWS endpoint must be a valid URL");
+        // Set AWS endpoint for Delta Lake.
+        unsafe { env::set_var("AWS_ENDPOINT", &aws_endpoint); }
+        let aws_url = Url::parse(&aws_endpoint)
+            .expect("AWS endpoint must be a valid URL");
         deltalake::aws::register_handlers(Some(aws_url));
         info!("AWS handlers registered");
 
         let session_context = SessionContext::new();
-<<<<<<< HEAD
         let project_configs = Arc::new(RwLock::new(HashMap::new()));
         let db = Self { session_context, project_configs };
         // Register a default project.
-        db.register_project("default", storage_uri, None, None, None).await?;
+        db.register_project("default", &storage_uri, None, None, None).await?;
         Ok(db)
     }
 
     /// Inserts records into the appropriate Delta tables.
+    ///
     /// Records are grouped first by project, then by span (using record.id as the span identifier)
     /// before insertion.
     pub async fn insert_records(&self, records: &Vec<OtelLogsAndSpans>) -> Result<()> {
         let mut groups: HashMap<String, HashMap<String, Vec<OtelLogsAndSpans>>> = HashMap::new();
         for record in records {
-            groups.entry(record.project_id.clone()).or_default().entry(record.id.clone()).or_default().push(record.clone());
+            groups.entry(record.project_id.clone())
+                  .or_default()
+                  .entry(record.id.clone())
+                  .or_default()
+                  .push(record.clone());
         }
         for (project_id, span_groups) in groups {
             let (_conn_str, _options, table_ref) = {
                 let configs = self.project_configs.read().await;
-                configs.get(&project_id).ok_or_else(|| anyhow::anyhow!("Project ID '{}' not found", project_id))?.clone()
+                configs.get(&project_id)
+                       .ok_or_else(|| anyhow::anyhow!("Project ID '{}' not found", project_id))?
+                       .clone()
             };
             let mut table = table_ref.write().await;
             for (_span_id, span_records) in span_groups {
@@ -68,50 +73,18 @@
                 *table = ops.write(vec![batch]).await?;
             }
         }
-=======
-        let project_configs = HashMap::new();
-
-        let db = Self {
-            session_context,
-            project_configs: Arc::new(RwLock::new(project_configs)),
-        };
-
-        db.register_project("default", &storage_uri, None, None, None).await?;
-
-        Ok(db)
-    }
-
-    pub async fn delete_all_data(&self) -> Result<()> {
-        Ok(())
-    }
-
-    pub async fn insert_records(&self, records: &Vec<crate::persistent_queue::OtelLogsAndSpans>) -> Result<()> {
-        // TODO: insert records doesn't need to accept a project_id as they can be read from the
-        // record.
-        // Records should be grouped by span, and separated into groups then inserted into the
-        // correct table.
-        let (_conn_str, _options, table_ref) = {
-            let configs = self.project_configs.read().await;
-            configs.get("default").ok_or_else(|| anyhow::anyhow!("Project ID '{}' not found", "default"))?.clone()
-        };
-
-        let fields = Vec::<arrow_schema::FieldRef>::from_type::<OtelLogsAndSpans>(TracingOptions::default())?;
-        let batch = serde_arrow::to_record_batch(&fields, &records)?;
-
-        // Debug logging to understand what's in the batch
-        let mut table = table_ref.write().await;
-        let ops = DeltaOps(table.clone());
-
-        // Use the mode parameter to ensure data is written correctly with partitioning
-        *table = ops.write(vec![batch]).await?;
->>>>>>> aa1628d6
-        Ok(())
-    }
-
-    /// Registers a project by creating (or loading) its Delta table and registering it in the session context
-    /// under a unique name based on the project ID.
+        Ok(())
+    }
+
+    /// Registers a project by creating (or loading) its Delta table and registering it in the
+    /// session context under a unique name based on the project ID.
     pub async fn register_project(
-        &self, project_id: &str, conn_str: &str, access_key: Option<&str>, secret_key: Option<&str>, endpoint: Option<&str>,
+        &self,
+        project_id: &str,
+        conn_str: &str,
+        access_key: Option<&str>,
+        secret_key: Option<&str>,
+        endpoint: Option<&str>,
     ) -> Result<()> {
         let mut storage_options = StorageOptions::default();
         if let Some(key) = access_key.filter(|k| !k.is_empty()) {
@@ -125,53 +98,32 @@
         }
         storage_options.0.insert("AWS_ALLOW_HTTP".to_string(), "true".to_string());
 
-<<<<<<< HEAD
-        let table = match DeltaTableBuilder::from_uri(&conn_str).with_storage_options(storage_options.0.clone()).with_allow_http(true).load().await {
+        let table = match DeltaTableBuilder::from_uri(&conn_str)
+            .with_storage_options(storage_options.0.clone())
+            .with_allow_http(true)
+            .load()
+            .await {
                 Ok(table) => table,
                 Err(err) => {
                     warn!("Table doesn't exist. Creating new table. Err: {:?}", err);
                     let tracing_options = TracingOptions::default();
                     let fields = Vec::<arrow_schema::FieldRef>::from_type::<OtelLogsAndSpans>(tracing_options)?;
                     warn!("Creating new table for project '{}'. Original error: {:?}", project_id, err);
-                    let vec_refs: Vec<StructField> = fields.iter().map(|arc_field| arc_field.as_ref().try_into().unwrap()).collect();
+                    let vec_refs: Vec<StructField> = fields
+                        .iter()
+                        .map(|arc_field| arc_field.as_ref().try_into().unwrap())
+                        .collect();
                     let delta_ops = DeltaOps::try_from_uri(&conn_str).await?;
-                    delta_ops.create().with_columns(vec_refs).with_partition_columns(vec!["project_id".to_string(), "timestamp".to_string()]).with_storage_options(storage_options.0.clone()).await?
+                    delta_ops.create()
+                        .with_columns(vec_refs)
+                        .with_partition_columns(vec!["project_id".to_string(), "timestamp".to_string()])
+                        .with_storage_options(storage_options.0.clone())
+                        .await?
                 }
             };
 
         let table_name = format!("otel_logs_and_spans_{}", project_id);
         self.session_context.register_table(&table_name, Arc::new(table.clone()))?;
-=======
-        let table = match DeltaTableBuilder::from_uri(&conn_str)
-            .with_storage_options(storage_options.0.clone())
-            .with_allow_http(true)
-            .load()
-            .await
-        {
-            Ok(table) => table,
-            Err(err) => {
-                warn!("table doesn't exist. creating new table. err: {:?}", err);
-
-                let tracing_options = TracingOptions::default();
-
-                let fields = Vec::<arrow_schema::FieldRef>::from_type::<OtelLogsAndSpans>(tracing_options)?;
-                let vec_refs: Vec<StructField> = fields.iter().map(|arc_field| arc_field.as_ref().try_into().unwrap()).collect();
-
-                // Create the table with project_id partitioning only for now
-                // Timestamp partitioning is likely causing issues with nanosecond precision
-                let delta_ops = DeltaOps::try_from_uri(&conn_str).await?;
-                delta_ops
-                    .create()
-                    .with_columns(vec_refs)
-                    .with_partition_columns(vec!["project_id".to_string(), "timestamp".to_string()])
-                    .with_storage_options(storage_options.0.clone())
-                    .await?
-            }
-        };
-
-        self.session_context.register_table("otel_logs_and_spans", Arc::new(table.clone()))?;
-
->>>>>>> aa1628d6
         let mut configs = self.project_configs.write().await;
         configs.insert(project_id.to_string(), (conn_str.to_string(), storage_options, Arc::new(RwLock::new(table))));
         Ok(())
@@ -180,20 +132,13 @@
 
 #[cfg(test)]
 mod tests {
-<<<<<<< HEAD
-    use chrono::{TimeZone, Timelike};
+    use chrono::{TimeZone, Timelike, Utc};
     use datafusion::arrow::array::{Int64Array, StringArray, TimestampNanosecondArray};
     use datafusion::prelude::SessionContext;
     use tempfile::tempdir;
-=======
-    use chrono::{TimeZone, Utc};
-    use datafusion::arrow::array::{Array, StringArray};
-    use dotenv::dotenv;
-
->>>>>>> aa1628d6
     use super::*;
 
-    // Helper: Refresh the session context with the latest tables.
+    // Refresh the session context with the latest tables.
     async fn refresh_session_context(db: &Database) -> Result<SessionContext> {
         let new_ctx = SessionContext::new();
         let configs = db.project_configs.read().await;
@@ -206,25 +151,11 @@
 
     #[tokio::test]
     async fn test_database_query() -> Result<()> {
-<<<<<<< HEAD
         let _ = env_logger::builder().is_test(true).try_init();
         let temp_dir = tempdir()?;
         let storage_uri = temp_dir.path().to_str().unwrap();
-        let db = Database::new(storage_uri).await?;
+        let db = Database::new().await?;
         db.register_project("test_project", storage_uri, None, None, None).await?;
-=======
-        env_logger::builder()
-            .is_test(true) // Makes output more compact for tests
-            .init();
-
-        dotenv().ok();
-        log::info!("Running database query test");
-
-        // Create a new database with default project
-        let db = Database::new().await?;
-        let ctx = db.session_context.clone();
-        log::info!("Database initialized");
->>>>>>> aa1628d6
 
         let ts1 = Utc.with_ymd_and_hms(2023, 1, 1, 10, 0, 0).unwrap();
         let ts2 = Utc.with_ymd_and_hms(2023, 1, 1, 10, 10, 0).unwrap();
@@ -261,16 +192,20 @@
         let new_ctx = refresh_session_context(&db).await?;
         let table_name = "otel_logs_and_spans_test_project";
 
-<<<<<<< HEAD
         let count_df = new_ctx.sql(&format!("SELECT COUNT(*) FROM {}", table_name)).await?;
         let count_batches = count_df.collect().await?;
-        let count_array = count_batches[0].column(0).as_any().downcast_ref::<Int64Array>().unwrap();
+        let count_array = count_batches[0]
+            .column(0)
+            .as_any()
+            .downcast_ref::<Int64Array>()
+            .unwrap();
         assert!(count_array.value(0) > 0, "Expected at least one row inserted");
 
         let df = new_ctx.sql(&format!("SELECT name, status_code, level FROM {} ORDER BY name", table_name)).await?;
         let batches = df.collect().await?;
         let total_rows: usize = batches.iter().map(|batch| batch.num_rows()).sum();
         assert_eq!(total_rows, 2);
+
         let name_col = batches[0].column(0).as_any().downcast_ref::<StringArray>().unwrap();
         let status_code_col = batches[0].column(1).as_any().downcast_ref::<StringArray>().unwrap();
         let level_col = batches[0].column(2).as_any().downcast_ref::<StringArray>().unwrap();
@@ -296,74 +231,6 @@
         assert_eq!(level_col.value(0), "ERROR");
         assert_eq!(status_code_col.value(0), "ERROR");
         assert_eq!(status_message_col.value(0), "Error occurred");
-=======
-        let records = vec![span1, span2];
-        let count_df = ctx.sql("DELETE FROM otel_logs_and_spans").await?;
-
-        log::info!("insert record");
-        // Insert records
-        db.insert_records(&records).await?;
-        log::info!("after insert record");
-
-        // Use the session context to run an SQL query
-
-        // First, check what data exists in the table
-        let count_df = ctx.sql("SELECT * FROM otel_logs_and_spans").await?;
-        let count_batches = count_df.collect().await?;
-        assert_eq!(count_batches.len(), 2);
-
-        // let df = ctx.sql("SELECT name, status_code, level FROM otel_logs_and_spans ORDER BY name").await?;
-        // // Get the results as batches
-        // let batches = df.collect().await?;
-        // println!(
-        //     "Query returned {} batches with schema: {:?}",
-        //     batches.len(),
-        //     batches.first().map(|b| b.schema())
-        // );
-        //
-        // // Assert the schema
-        // assert_eq!(batches[0].schema().field(0).name(), "name");
-        // assert_eq!(batches[0].schema().field(1).name(), "status_code");
-        // assert_eq!(batches[0].schema().field(2).name(), "level");
-        //
-        // // Verify the number of records
-        // let total_rows: usize = batches.iter().map(|batch| batch.num_rows()).sum();
-        // assert_eq!(total_rows, 2);
-        //
-        // // Convert columns to StringArray for easier access
-        // let name_col = batches[0].column(0).as_any().downcast_ref::<StringArray>().unwrap();
-        // let status_code_col = batches[0].column(1).as_any().downcast_ref::<StringArray>().unwrap();
-        // let level_col = batches[0].column(2).as_any().downcast_ref::<StringArray>().unwrap();
-        //
-        // // Check values in the first row
-        // assert_eq!(name_col.value(0), "test_span_1");
-        // assert_eq!(status_code_col.value(0), "OK");
-        // assert_eq!(level_col.value(0), "INFO");
-        //
-        // // Check values in the second row
-        // assert_eq!(name_col.value(1), "test_span_2");
-        // assert_eq!(status_code_col.value(1), "ERROR");
-        // assert_eq!(level_col.value(1), "ERROR");
-        //
-        // // Run a more complex query with filtering
-        // let df = ctx.sql("SELECT name, level, status_code, status_message FROM otel_logs_and_spans WHERE project_id = 'test_project' and timestamp > '2020-12-01' and level = 'ERROR'").await?;
-        // let batches = df.collect().await?;
-        //
-        // // Verify the filtered result - should only have 1 row
-        // let total_rows: usize = batches.iter().map(|batch| batch.num_rows()).sum();
-        // assert_eq!(total_rows, 1);
-        //
-        // // Convert columns to StringArray for easier access
-        // let name_col = batches[0].column(0).as_any().downcast_ref::<StringArray>().unwrap();
-        // let level_col = batches[0].column(1).as_any().downcast_ref::<StringArray>().unwrap();
-        // let status_code_col = batches[0].column(2).as_any().downcast_ref::<StringArray>().unwrap();
-        // let status_message_col = batches[0].column(3).as_any().downcast_ref::<StringArray>().unwrap();
-        //
-        // assert_eq!(name_col.value(0), "test_span_2");
-        // assert_eq!(level_col.value(0), "ERROR");
-        // assert_eq!(status_code_col.value(0), "ERROR");
-        // assert_eq!(status_message_col.value(0), "Error occurred");
->>>>>>> aa1628d6
 
         Ok(())
     }
@@ -373,10 +240,9 @@
         let _ = env_logger::builder().is_test(true).try_init();
         let temp_dir = tempdir()?;
         let storage_uri = temp_dir.path().to_str().unwrap();
-        let db = Database::new(storage_uri).await?;
+        let db = Database::new().await?;
         db.register_project("ns_project", storage_uri, None, None, None).await?;
 
-        // Create a timestamp with non-zero nanosecond precision.
         let base = Utc.with_ymd_and_hms(2023, 1, 1, 10, 0, 0).unwrap();
         let ts = base.with_nanosecond(123456789).unwrap();
 
@@ -399,7 +265,6 @@
         let new_ctx = refresh_session_context(&db).await?;
         let table_name = "otel_logs_and_spans_ns_project";
 
-        // Query the timestamp column and check its raw integer value.
         let df = new_ctx.sql(&format!("SELECT timestamp FROM {}", table_name)).await?;
         let batches = df.collect().await?;
         assert!(!batches.is_empty(), "No batches returned for nanosecond test");
@@ -421,7 +286,7 @@
         let _ = env_logger::builder().is_test(true).try_init();
         let temp_dir = tempdir()?;
         let storage_uri = temp_dir.path().to_str().unwrap();
-        let db = Database::new(storage_uri).await?;
+        let db = Database::new().await?;
         db.register_project("group_project", storage_uri, None, None, None).await?;
 
         let timestamp = Utc.with_ymd_and_hms(2023, 1, 1, 12, 0, 0).unwrap();
